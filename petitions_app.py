--- conflicted
+++ resolved
@@ -112,13 +112,8 @@
 if state_filter:
     filtered_df = filtered_df[filtered_df["State"].isin(state_filter)]
 else:
-<<<<<<< HEAD
-    # If nothing selected, show empty
+    # If nothing selected show empty
     filtered_df = filtered_df.iloc[0:0]
-=======
-    # If nothing selected, either show empty or all data — your choice
-    filtered_df = filtered_df  # shows all rows (no filter)
->>>>>>> d3eeffa0
 
 if department_filter != "All":
     filtered_df = filtered_df[filtered_df["Department"] == department_filter]
